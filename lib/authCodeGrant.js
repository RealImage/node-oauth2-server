--- conflicted
+++ resolved
@@ -197,7 +197,6 @@
  * @param  {Function} done
  * @this   OAuth
  */
-<<<<<<< HEAD
 function save(done) {
   if(this.responseType==='token') {
     saveToken.call(this,done);
@@ -215,11 +214,6 @@
   }
   done();
 }
-=======
-function redirect (done) {
-  this.res.redirect(this.client.redirectUri + '?code=' + this.authCode +
-      (this.req.query.state ? '&state=' + this.req.query.state : ''));
->>>>>>> 254a8e31
 
 /**
  * Check client against model
@@ -231,7 +225,8 @@
   this.res.redirect(this.client.redirectUri + 
                     this.redirectParams.separator + 
                     this.redirectParams.key +'=' + 
-                    this.redirectParams.value);
+                    this.redirectParams.value + 
+                    (this.req.query.state ? '&state=' + this.req.query.state : ''));
   if (this.config.continueAfterResponse)
     return done();
 }